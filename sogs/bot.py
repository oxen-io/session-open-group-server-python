--- conflicted
+++ resolved
@@ -331,11 +331,7 @@
         """
         self.omq.send(self.conn, "bot.delete_message", bt_serialize({'msg_id': msg_id}))
 
-<<<<<<< HEAD
-    def post_message(self, room_token, body, file_ids=None, *args, whisper_target=None, no_bots=False):
-=======
     def post_message(self, room_token, body, *args, whisper_target=None, no_bots=False, files=None):
->>>>>>> 7c5471de
         from sogs import session_pb2 as protobuf
         from time import time
 
